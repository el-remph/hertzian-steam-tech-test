#!/usr/bin/python
# vim: noexpandtab:ts=8
from datetime import date
import asyncio
import enum
import hashlib
import json
import jsonschema
import logging
import operator
import requests

# hex string -- should we store as an integer?
hex224_schema = {"type": "string", "pattern": "^[A-Fa-f0-9]{56}$"}
schema = {
	"type": "array",
	"items": {
		"type": "object",
		"properties": {
			"id":	hex224_schema,
			"author":	hex224_schema,
			"date":	{"type": "string", "format": "date"},
			"hours":	{"type": "integer"},
			"content":	{"type": "string"},
			"comments":	{"type": "integer"},
			"source":	{"type": "string", "pattern": "^steam$"},
			"helpful":	{"type": "integer"},
			"funny":	{"type": "integer"},
			"recommended":	{"type": "boolean"}
		}
	}
}

class Review_Stream:
	class Date_Type(enum.Enum):
		CREATED = 0
		UPDATED = 1

	async def send_request(self, cursor):
		return self.connection.get("https://store.steampowered.com/appreviews/{:d}".format(self.steamid),
				params=self.params | {'num_per_page':self.n_max, 'cursor':cursor})

	def __init__(self, steamid, n_max, date_type, date_range):
		self.steamid = steamid	# constant
		self.n_max = n_max	# constant
		self.params = {'json':1}
		self.ids = set() # records review IDs to dedup them

		match date_type:
			case self.Date_Type.CREATED:
				self.timestamp = 'timestamp_created'
			case self.Date_Type.UPDATED:
				self.timestamp = 'timestamp_updated'
			case _:
				raise TypeError

		self.params['filter'] = 'all'
		self.min_date, self.max_date = [date.fromisoformat(d) for d in date_range]
		today = date.today()
		if not today >= self.max_date > self.min_date:
			raise Exception('Date order messed up')

		timedelta = today - self.min_date
		days_ago = abs(timedelta.days)
		if days_ago > 365:
			raise Exception('Minimum date cannot be more than 1 year ago')
		self.params['day_range'] = days_ago

		# just to reuse the TCP connection
		self.connection = requests.Session()
		# init first request -- subsequent requests will be sent while looping
		self.request = asyncio.create_task(self.send_request('*'))


	@staticmethod
	def hexdigest224(str):
		return hashlib.blake2s(str.encode('utf-8'), digest_size=28).hexdigest()

	# transforms steam input format review into output format review. obj is a
	# decoded json dict from the reviews array
	def xform_review(self, obj):
		self.ids.add(obj['recommendationid'])
		return {
			'id'		: self.hexdigest224(obj['recommendationid']),
			'author'	: self.hexdigest224(obj['author']['steamid']),
			# TODO: UTC? timestamp_updated or timestamp_created?
			'date'		: date.fromtimestamp(obj[self.timestamp]).isoformat(),
			'hours'		: obj['author']['playtime_at_review'], # TODO: check presumption
			'content'	: obj['review'],
			'comments'	: obj['comment_count'],
			'source'	: 'steam',
			'helpful'	: obj['votes_up'],
			'funny'		: obj['votes_funny'],
			'recommended'	: obj['voted_up'] # apparently
			# TODO: franchise and gameName -- are they really to be stored
			# separately for each review?
		}

	async def nextbatch(self):
		r = await self.request
		r.raise_for_status()

		self.response_obj = r.json()
		if not self.response_obj['success']:
			raise Exception('bad response')
		assert self.response_obj['query_summary']['num_reviews'] == len(self.response_obj['reviews'])

		# TODO: on the last loop this makes the request unnecessarily
		self.request = asyncio.create_task(self.send_request(self.response_obj['cursor']))

		# Note that `applicable' counts those within min_date, *without*
		# checking max_date or deduplicating -- it's just checking for
		# those that meet Steam's own criteria
		# TODO: date.fromtimestamp() is computed for every review twice;
		# is it worth caching the results of the first one?
		applicable = len([x for x in self.response_obj['reviews']
				if self.min_date <= date.fromtimestamp(x[self.timestamp])])
		reviews = [self.xform_review(x)
				for x in self.response_obj['reviews']
				if self.min_date <= date.fromtimestamp(x[self.timestamp]) <= self.max_date
				and not x['recommendationid'] in self.ids]
		return applicable, reviews

class Split_Reviews:
<<<<<<< HEAD
	def count_id_frequency(self, reviews):
		for review in reviews:
			Id = review['id']
			if Id in self.ids:
				self.ids[Id] += 1
			else:
				self.ids[Id] = 0

	async def getbatch(self):
		applicable, reviews = await self.steam.nextbatch()
=======
	def getbatch(self):
		applicable, reviews = self.steam.nextbatch(self.per_file)
>>>>>>> 75b00282
		self.total -= applicable
		self.reviews += reviews
		nreceived = len(self.steam.response_obj['reviews'])
		logging.debug('received {:d} review{}; {:d} erroneous, {:d} kept; now have {:d}, with {:d} to go'.format(
				nreceived, "" if nreceived == 1 else "s",
				nreceived - applicable, len(reviews),
				len(self.reviews), self.total))

	def writebatch(self):
		# TODO: this should be async at least, and ideally run in another thread
		outfilename = "{:d}.{:d}.json".format(self.steamid, self.file_i)
		self.file_i += 1 # whatever happend to postincrement?
		writeme = min(self.per_file, len(self.reviews))
		logging.info("Writing {} reviews to {}".format(writeme, outfilename))
		self.reviews.sort(key=operator.itemgetter('id'))
		self.reviews.sort(key=operator.itemgetter('date'), reverse=True)
		json.dump(self.reviews[:writeme], open(outfilename, "wt"), indent="\t")
		# Validate *after* dumping, so the bad json can still be inspected
		# after crash. Validating only up to `writeme' prevents some
		# reviews from being validated multiple times needlessly
		jsonschema.validate(self.reviews[:writeme], schema,
					format_checker=jsonschema.Draft202012Validator.FORMAT_CHECKER)
		del self.reviews[:writeme]

<<<<<<< HEAD
	async def main_loop(self, date_type, date_range):
		self.steam = Review_Stream(self.steamid, self.per_file, date_type, date_range)
=======
	def __init__(self, steamid, date_range, per_file=5000, date_type=Review_Stream.Date_Type.CREATED):
		self.steamid = steamid	# constant
		self.per_file = per_file	# constant
		self.reviews = []	# accumulates with each iteration
		self.total = 0	# decrements after each iter (set after first as a special case)
		self.file_i = 0	# incremented monotonically
		self.steam = Review_Stream(steamid, date_type, date_range)
>>>>>>> 75b00282

		# First request: get total_reviews also
		await self.getbatch()
		self.total = self.steam.response_obj['query_summary']['total_reviews'] - len(self.reviews)

		while self.total > 0:
			await self.getbatch()
			if len(self.reviews) >= self.per_file:
				self.writebatch()


	def __init__(self, steamid, date_range, per_file=5000, date_type=Review_Stream.Date_Type.CREATED):
		self.steamid = steamid	# constant
		self.per_file = per_file	# constant
		self.reviews = []	# accumulates with each iteration
		self.ids = {}	# counts frequency of each id (should all be 1)
		self.total = 0	# decrements after each iter (set after first as a special case)
		self.file_i = 0	# incremented monotonically
		self.steam = None
		asyncio.run(self.main_loop(date_type, date_range))

	def __del__(self):
		while len(self.reviews):
			self.writebatch()

		if self.total != 0:
			logging.warning('{:d} more reviews than expected'.format(-self.total))

<<<<<<< HEAD
		for Id, dups in self.ids.items():
			if dups != 0:
				logging.warning('id "{}" has {:d} duplicates'.format(Id, dups))

		if self.steam is not None:
			logging.debug('final cursor was {}'.format(self.steam.response_obj['cursor']))
=======
		logging.debug('final cursor was {}'.format(self.steam.cursor))
>>>>>>> 75b00282

# test
logging.basicConfig(level=logging.DEBUG)
Split_Reviews(1382330, date_range=('2023-11-18', '2024-02-12'))<|MERGE_RESOLUTION|>--- conflicted
+++ resolved
@@ -122,21 +122,8 @@
 		return applicable, reviews
 
 class Split_Reviews:
-<<<<<<< HEAD
-	def count_id_frequency(self, reviews):
-		for review in reviews:
-			Id = review['id']
-			if Id in self.ids:
-				self.ids[Id] += 1
-			else:
-				self.ids[Id] = 0
-
 	async def getbatch(self):
 		applicable, reviews = await self.steam.nextbatch()
-=======
-	def getbatch(self):
-		applicable, reviews = self.steam.nextbatch(self.per_file)
->>>>>>> 75b00282
 		self.total -= applicable
 		self.reviews += reviews
 		nreceived = len(self.steam.response_obj['reviews'])
@@ -161,18 +148,8 @@
 					format_checker=jsonschema.Draft202012Validator.FORMAT_CHECKER)
 		del self.reviews[:writeme]
 
-<<<<<<< HEAD
 	async def main_loop(self, date_type, date_range):
 		self.steam = Review_Stream(self.steamid, self.per_file, date_type, date_range)
-=======
-	def __init__(self, steamid, date_range, per_file=5000, date_type=Review_Stream.Date_Type.CREATED):
-		self.steamid = steamid	# constant
-		self.per_file = per_file	# constant
-		self.reviews = []	# accumulates with each iteration
-		self.total = 0	# decrements after each iter (set after first as a special case)
-		self.file_i = 0	# incremented monotonically
-		self.steam = Review_Stream(steamid, date_type, date_range)
->>>>>>> 75b00282
 
 		# First request: get total_reviews also
 		await self.getbatch()
@@ -188,7 +165,6 @@
 		self.steamid = steamid	# constant
 		self.per_file = per_file	# constant
 		self.reviews = []	# accumulates with each iteration
-		self.ids = {}	# counts frequency of each id (should all be 1)
 		self.total = 0	# decrements after each iter (set after first as a special case)
 		self.file_i = 0	# incremented monotonically
 		self.steam = None
@@ -201,16 +177,8 @@
 		if self.total != 0:
 			logging.warning('{:d} more reviews than expected'.format(-self.total))
 
-<<<<<<< HEAD
-		for Id, dups in self.ids.items():
-			if dups != 0:
-				logging.warning('id "{}" has {:d} duplicates'.format(Id, dups))
-
 		if self.steam is not None:
 			logging.debug('final cursor was {}'.format(self.steam.response_obj['cursor']))
-=======
-		logging.debug('final cursor was {}'.format(self.steam.cursor))
->>>>>>> 75b00282
 
 # test
 logging.basicConfig(level=logging.DEBUG)
