--- conflicted
+++ resolved
@@ -135,7 +135,8 @@
 
 	@staticmethod
 	async def writebatch_task(json_obj, outfilename):
-		json.dump(json_obj, open(outfilename, "wt"), indent="\t")
+		with open(outfilename, "wt") as outfile:
+			json.dump(json_obj, outfile, indent="\t")
 
 	def writebatch(self, jobs):
 		# TODO: making this asynchronous didn't achieve much. The lag is
@@ -149,13 +150,7 @@
 
 		self.reviews.sort(key=operator.itemgetter('id'))
 		self.reviews.sort(key=operator.itemgetter('date'), reverse=True)
-<<<<<<< HEAD
 		jobs.create_task(self.writebatch_task(self.reviews[:writeme], outfilename))
-=======
-
-		with open(outfilename, "wt") as outfile:
-			json.dump(self.reviews[:writeme], outfile, indent="\t")
->>>>>>> 0747a20b
 
 		# Validate *after* dumping, so the bad json can still be inspected
 		# after crash. Validating only up to `writeme' prevents some
@@ -164,16 +159,15 @@
 					format_checker=jsonschema.Draft202012Validator.FORMAT_CHECKER)
 		del self.reviews[:writeme]
 
-<<<<<<< HEAD
-	async def main_loop(self, date_type, date_range):
-		self.steam = Review_Stream(self.steamid, self.per_file, date_type, date_range)
+	async def main_loop(self):
+		self.steam = Review_Stream(self.steamid, self.per_file, self.date_type, self.date_range)
 		async with asyncio.TaskGroup() as writejobs:
 			try:
 				# First request: get total_reviews also
 				await self.getbatch()
 				self.total = self.steam.response_obj['query_summary']['total_reviews'] - len(self.reviews)
 
-				while self.total > 0:
+				while self.total > 0 and (self.max_files is None or self.file_i < self.max_files):
 					await self.getbatch()
 					if len(self.reviews) >= self.per_file:
 						self.writebatch(writejobs)
@@ -182,55 +176,29 @@
 					self.writebatch(writejobs)
 
 
-	def __init__(self, steamid, date_range, per_file=5000, date_type=Review_Stream.Date_Type.CREATED):
-=======
 	def __init__(self, steamid, date_range, per_file=5000, max_files=None, date_type=Review_Stream.Date_Type.CREATED):
->>>>>>> 0747a20b
 		self.steamid = steamid	# constant
+		self.date_range = date_range	# constant
 		self.per_file = per_file	# constant
+		self.date_type = date_type	# constant
 		self.reviews = []	# accumulates with each iteration
 		self.total = 0	# decrements after each iter (set after first as a special case)
 		self.file_i = 0	# incremented monotonically
-<<<<<<< HEAD
-		self.steam = None
-		asyncio.run(self.main_loop(date_type, date_range))
-
-	def __del__(self):
-=======
 		self.max_files = max_files
 		if self.max_files is not None:
-			self.max_files -= 1	# difference between 1- and 0-indexed
-		self.steam = Review_Stream(steamid, date_type, date_range)
+			self.max_files -= 1     # difference between 1- and 0-indexed
+		self.steam = None
 		self.flushed = False
 
-		# First request: get total_reviews also. Construction implies making a
-		# network request, but not necessarily writing
-		self.getbatch()
-		self.total = self.steam.response_obj['query_summary']['total_reviews'] - len(self.reviews)
-
 	def loop(self):
-		while self.total > 0 and (self.max_files is None or self.file_i < self.max_files):
-			self.getbatch()
-			if len(self.reviews) >= self.per_file:
-				self.writebatch()
-
-	def end(self):
-		if self.flushed:
-			return
-
-		while len(self.reviews):
-			self.writebatch()
-		self.flushed = True
-
->>>>>>> 0747a20b
+		asyncio.run(self.main_loop())
+
+	def __del__(self):
 		if self.total != 0:
 			logging.warning('{:d} more reviews than expected'.format(-self.total))
 
 		if self.steam is not None:
 			logging.debug('final cursor was {}'.format(self.steam.response_obj['cursor']))
-
-	def __del__(self):
-		self.end()
 
 # test
 if __name__ == '__main__':
