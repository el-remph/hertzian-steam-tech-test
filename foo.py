#!/usr/bin/python
<<<<<<< HEAD
# vim: noexpandtab:ts=8
from datetime import date
=======
# vim: noexpandtab
import asyncio
import datetime
>>>>>>> 7b61e890
import enum
import hashlib
import json
import jsonschema
import logging
import operator
import requests

# hex string -- should we store as an integer?
hex224_schema = {"type": "string", "pattern": "^[A-Fa-f0-9]{56}$"}
schema = {
	"type": "array",
	"items": {
		"type": "object",
		"properties": {
			"id":	hex224_schema,
			"author":	hex224_schema,
			"date":	{"type": "string", "format": "date"},
			"hours":	{"type": "integer"},
			"content":	{"type": "string"},
			"comments":	{"type": "integer"},
			"source":	{"type": "string", "pattern": "^steam$"},
			"helpful":	{"type": "integer"},
			"funny":	{"type": "integer"},
			"recommended":	{"type": "boolean"}
		}
	}
}

class Review_Stream:
	class Date_Type(enum.Enum):
		CREATED = 0
		UPDATED = 1

<<<<<<< HEAD
	def __init__(self, steamid, date_type, date_range):
		self.steamid = steamid # constant
		self.cursor = '*' # assigned anew on each iteration
		self.connection = requests.Session() # just to reuse the TCP connection
		self.params = {'json':1}

=======
	async def send_request(self, cursor):
		return self.connection.get("https://store.steampowered.com/appreviews/{:d}".format(self.steamid),
				params={'json':1, 'filter':self.filter, 'num_per_page':self.n_max, 'cursor':cursor})

	def __init__(self, steamid, n_max, date_type):
		self.steamid = steamid	# constant
		self.n_max = n_max	# constant
>>>>>>> 7b61e890
		match date_type:
			case self.Date_Type.CREATED:
				self.params['filter'] = 'recent'
				self.timestamp = 'timestamp_created'
			case self.Date_Type.UPDATED:
				self.params['filter'] = 'updated'
				self.timestamp = 'timestamp_updated'
			case _:
				raise TypeError

<<<<<<< HEAD
		self.params['filter'] = 'all'
		self.min_date, self.max_date = [date.fromisoformat(d) for d in date_range]
		today = date.today()
		if not today >= self.max_date > self.min_date:
			raise Exception('Date order messed up')

		timedelta = today - self.min_date
		days_ago = abs(timedelta.days)
		if days_ago > 365:
			raise Exception('Minimum date cannot be more than 1 year ago')
		self.params['day_range'] = days_ago
=======
		# just to reuse the TCP connection
		self.connection = requests.Session()
		# init first request -- subsequent requests will be sent while looping
		self.request = asyncio.create_task(self.send_request('*'))
>>>>>>> 7b61e890

	@staticmethod
	def hexdigest224(str):
		return hashlib.blake2s(str.encode('utf-8'), digest_size=28).hexdigest()

	# transforms steam input format review into output format review. obj is a
	# decoded json dict from the reviews array
	def xform_review(self, obj):
		return {
			'id'		: self.hexdigest224(obj['recommendationid']),
			'author'	: self.hexdigest224(obj['author']['steamid']),
			# TODO: UTC? timestamp_updated or timestamp_created?
			'date'		: date.fromtimestamp(obj[self.timestamp]).isoformat(),
			'hours'		: obj['author']['playtime_at_review'], # TODO: check presumption
			'content'	: obj['review'],
			'comments'	: obj['comment_count'],
			'source'	: 'steam',
			'helpful'	: obj['votes_up'],
			'funny'		: obj['votes_funny'],
			'recommended'	: obj['voted_up'] # apparently
			# TODO: franchise and gameName -- are they really to be stored
			# separately for each review?
		}

<<<<<<< HEAD
	def nextbatch(self, n_max):
		r = self.connection.get("https://store.steampowered.com/appreviews/{:d}".format(self.steamid),
					params=self.params | {'num_per_page':n_max, 'cursor':self.cursor})
=======
	async def nextbatch(self):
		r = await self.request
>>>>>>> 7b61e890
		r.raise_for_status()

		self.response_obj = r.json()
		if not self.response_obj['success']:
			raise Exception('bad response')
		assert self.response_obj['query_summary']['num_reviews'] == len(self.response_obj['reviews'])

<<<<<<< HEAD
		self.cursor = self.response_obj['cursor'] # TODO: send next request asynchronously here

		# Note that `applicable' counts those within min_date, *without*
		# checking max_date (it's just checking for those that meet
		# Steam's own criteria), while the ultimate `reviews' uses both
		# TODO: date.fromtimestamp() is computed for every review twice;
		# is it worth caching the results of the first one?
		applicable = len([x for x in self.response_obj['reviews']
				if self.min_date <= date.fromtimestamp(x[self.timestamp])])
		reviews = [self.xform_review(x)
				for x in self.response_obj['reviews']
				if self.min_date <= date.fromtimestamp(x[self.timestamp]) <= self.max_date]
		return applicable, reviews
=======
		if len(self.response_obj['reviews']) == 0:
			return [] # EOF: rest of function not relevant

		self.request = asyncio.create_task(self.send_request(self.response_obj['cursor']))
		reviews = [self.xform_review(x) for x in self.response_obj['reviews']]
		return reviews
>>>>>>> 7b61e890

class Split_Reviews:
	def count_id_frequency(self, reviews):
		for review in reviews:
			Id = review['id']
			if Id in self.ids:
				self.ids[Id] += 1
			else:
				self.ids[Id] = 0

<<<<<<< HEAD
	def getbatch(self):
		applicable, reviews = self.steam.nextbatch(self.per_file)
		self.total -= applicable
=======
	async def getbatch(self):
		if self.eof:
			return False
		reviews = await self.steam.nextbatch()
		self.total -= len(reviews)
>>>>>>> 7b61e890
		self.count_id_frequency(reviews)
		self.reviews += reviews
		nreceived = len(self.steam.response_obj['reviews'])
		logging.debug('received {:d} review{}; {:d} erroneous, {:d} kept; now have {:d}, with {:d} to go'.format(
				nreceived, "" if nreceived == 1 else "s",
				nreceived - applicable, len(reviews),
				len(self.reviews), self.total))

	def writebatch(self):
		# TODO: this should be async at least, and ideally run in another thread
		outfilename = "{:d}.{:d}.json".format(self.steamid, self.file_i)
		self.file_i += 1 # whatever happend to postincrement?
		writeme = min(self.per_file, len(self.reviews))
		logging.info("Writing {} reviews to {}".format(writeme, outfilename))
		self.reviews.sort(key=operator.itemgetter('id'))
		self.reviews.sort(key=operator.itemgetter('date'), reverse=True)
		json.dump(self.reviews[:writeme], open(outfilename, "wt"), indent="\t")
		# Validate *after* dumping, so the bad json can still be inspected
		# after crash. Validating only up to `writeme' prevents some
		# reviews from being validated multiple times needlessly
		jsonschema.validate(self.reviews[:writeme], schema,
					format_checker=jsonschema.Draft202012Validator.FORMAT_CHECKER)
		del self.reviews[:writeme]

<<<<<<< HEAD
	def __init__(self, steamid, date_range, per_file=5000, date_type=Review_Stream.Date_Type.CREATED):
=======
	async def main_loop(self, date_type):
		self.steam = Review_Stream(self.steamid, self.per_file, date_type)

		# First request: get total_reviews also
		await self.getbatch()
		self.total = self.steam.response_obj['query_summary']['total_reviews'] - len(self.reviews)

		while await self.getbatch():
			if len(self.reviews) >= self.per_file:
				self.writebatch()

	def __init__(self, steamid, per_file=5000, date_type=Review_Stream.Date_Type.CREATED):
>>>>>>> 7b61e890
		self.steamid = steamid	# constant
		self.per_file = per_file	# constant
		self.reviews = []	# accumulates with each iteration
		self.ids = {}	# counts frequency of each id (should all be 1)
		self.total = 0	# decrements after each iter (set after first as a special case)
		self.file_i = 0	# incremented monotonically
<<<<<<< HEAD
		self.steam = Review_Stream(steamid, date_type, date_range)

		# First request: get total_reviews also
		self.getbatch()
		self.total = self.steam.response_obj['query_summary']['total_reviews'] - len(self.reviews)

		while self.total > 0:
			self.getbatch()
			if len(self.reviews) >= self.per_file:
				self.writebatch()
=======
		self.per_file = per_file	# constant
		self.eof = False
		self.steam = None
		asyncio.run(self.main_loop(date_type))
>>>>>>> 7b61e890

	def __del__(self):
		while len(self.reviews):
			self.writebatch()

		if self.total != 0:
			logging.warning('{:d} more reviews than expected'.format(-self.total))

		for Id, dups in self.ids.items():
			if dups != 0:
				logging.warning('id "{}" has {:d} duplicates'.format(Id, dups))

		if self.steam is not None:
			logging.debug('final cursor was {}'.format(self.steam.response_obj['cursor']))

# test
logging.basicConfig(level=logging.DEBUG)
<<<<<<< HEAD
Split_Reviews(1382330, date_range=('2023-11-18', '2024-02-12'))
=======
Split_Reviews(1382330)
>>>>>>> 7b61e890
<|MERGE_RESOLUTION|>--- conflicted
+++ resolved
@@ -1,12 +1,7 @@
 #!/usr/bin/python
-<<<<<<< HEAD
 # vim: noexpandtab:ts=8
 from datetime import date
-=======
-# vim: noexpandtab
 import asyncio
-import datetime
->>>>>>> 7b61e890
 import enum
 import hashlib
 import json
@@ -41,33 +36,23 @@
 		CREATED = 0
 		UPDATED = 1
 
-<<<<<<< HEAD
-	def __init__(self, steamid, date_type, date_range):
-		self.steamid = steamid # constant
-		self.cursor = '*' # assigned anew on each iteration
-		self.connection = requests.Session() # just to reuse the TCP connection
+	async def send_request(self, cursor):
+		return self.connection.get("https://store.steampowered.com/appreviews/{:d}".format(self.steamid),
+				params=self.params | {'num_per_page':self.n_max, 'cursor':cursor})
+
+	def __init__(self, steamid, n_max, date_type, date_range):
+		self.steamid = steamid	# constant
+		self.n_max = n_max	# constant
 		self.params = {'json':1}
 
-=======
-	async def send_request(self, cursor):
-		return self.connection.get("https://store.steampowered.com/appreviews/{:d}".format(self.steamid),
-				params={'json':1, 'filter':self.filter, 'num_per_page':self.n_max, 'cursor':cursor})
-
-	def __init__(self, steamid, n_max, date_type):
-		self.steamid = steamid	# constant
-		self.n_max = n_max	# constant
->>>>>>> 7b61e890
 		match date_type:
 			case self.Date_Type.CREATED:
-				self.params['filter'] = 'recent'
 				self.timestamp = 'timestamp_created'
 			case self.Date_Type.UPDATED:
-				self.params['filter'] = 'updated'
 				self.timestamp = 'timestamp_updated'
 			case _:
 				raise TypeError
 
-<<<<<<< HEAD
 		self.params['filter'] = 'all'
 		self.min_date, self.max_date = [date.fromisoformat(d) for d in date_range]
 		today = date.today()
@@ -79,12 +64,12 @@
 		if days_ago > 365:
 			raise Exception('Minimum date cannot be more than 1 year ago')
 		self.params['day_range'] = days_ago
-=======
+
 		# just to reuse the TCP connection
 		self.connection = requests.Session()
 		# init first request -- subsequent requests will be sent while looping
 		self.request = asyncio.create_task(self.send_request('*'))
->>>>>>> 7b61e890
+
 
 	@staticmethod
 	def hexdigest224(str):
@@ -109,14 +94,8 @@
 			# separately for each review?
 		}
 
-<<<<<<< HEAD
-	def nextbatch(self, n_max):
-		r = self.connection.get("https://store.steampowered.com/appreviews/{:d}".format(self.steamid),
-					params=self.params | {'num_per_page':n_max, 'cursor':self.cursor})
-=======
 	async def nextbatch(self):
 		r = await self.request
->>>>>>> 7b61e890
 		r.raise_for_status()
 
 		self.response_obj = r.json()
@@ -124,8 +103,8 @@
 			raise Exception('bad response')
 		assert self.response_obj['query_summary']['num_reviews'] == len(self.response_obj['reviews'])
 
-<<<<<<< HEAD
-		self.cursor = self.response_obj['cursor'] # TODO: send next request asynchronously here
+		# TODO: on the last loop this makes the request unnecessarily
+		self.request = asyncio.create_task(self.send_request(self.response_obj['cursor']))
 
 		# Note that `applicable' counts those within min_date, *without*
 		# checking max_date (it's just checking for those that meet
@@ -138,14 +117,6 @@
 				for x in self.response_obj['reviews']
 				if self.min_date <= date.fromtimestamp(x[self.timestamp]) <= self.max_date]
 		return applicable, reviews
-=======
-		if len(self.response_obj['reviews']) == 0:
-			return [] # EOF: rest of function not relevant
-
-		self.request = asyncio.create_task(self.send_request(self.response_obj['cursor']))
-		reviews = [self.xform_review(x) for x in self.response_obj['reviews']]
-		return reviews
->>>>>>> 7b61e890
 
 class Split_Reviews:
 	def count_id_frequency(self, reviews):
@@ -156,17 +127,9 @@
 			else:
 				self.ids[Id] = 0
 
-<<<<<<< HEAD
-	def getbatch(self):
-		applicable, reviews = self.steam.nextbatch(self.per_file)
+	async def getbatch(self):
+		applicable, reviews = await self.steam.nextbatch()
 		self.total -= applicable
-=======
-	async def getbatch(self):
-		if self.eof:
-			return False
-		reviews = await self.steam.nextbatch()
-		self.total -= len(reviews)
->>>>>>> 7b61e890
 		self.count_id_frequency(reviews)
 		self.reviews += reviews
 		nreceived = len(self.steam.response_obj['reviews'])
@@ -191,45 +154,28 @@
 					format_checker=jsonschema.Draft202012Validator.FORMAT_CHECKER)
 		del self.reviews[:writeme]
 
-<<<<<<< HEAD
-	def __init__(self, steamid, date_range, per_file=5000, date_type=Review_Stream.Date_Type.CREATED):
-=======
-	async def main_loop(self, date_type):
-		self.steam = Review_Stream(self.steamid, self.per_file, date_type)
+	async def main_loop(self, date_type, date_range):
+		self.steam = Review_Stream(self.steamid, self.per_file, date_type, date_range)
 
 		# First request: get total_reviews also
 		await self.getbatch()
 		self.total = self.steam.response_obj['query_summary']['total_reviews'] - len(self.reviews)
 
-		while await self.getbatch():
+		while self.total > 0:
+			await self.getbatch()
 			if len(self.reviews) >= self.per_file:
 				self.writebatch()
 
-	def __init__(self, steamid, per_file=5000, date_type=Review_Stream.Date_Type.CREATED):
->>>>>>> 7b61e890
+
+	def __init__(self, steamid, date_range, per_file=5000, date_type=Review_Stream.Date_Type.CREATED):
 		self.steamid = steamid	# constant
 		self.per_file = per_file	# constant
 		self.reviews = []	# accumulates with each iteration
 		self.ids = {}	# counts frequency of each id (should all be 1)
 		self.total = 0	# decrements after each iter (set after first as a special case)
 		self.file_i = 0	# incremented monotonically
-<<<<<<< HEAD
-		self.steam = Review_Stream(steamid, date_type, date_range)
-
-		# First request: get total_reviews also
-		self.getbatch()
-		self.total = self.steam.response_obj['query_summary']['total_reviews'] - len(self.reviews)
-
-		while self.total > 0:
-			self.getbatch()
-			if len(self.reviews) >= self.per_file:
-				self.writebatch()
-=======
-		self.per_file = per_file	# constant
-		self.eof = False
 		self.steam = None
-		asyncio.run(self.main_loop(date_type))
->>>>>>> 7b61e890
+		asyncio.run(self.main_loop(date_type, date_range))
 
 	def __del__(self):
 		while len(self.reviews):
@@ -247,8 +193,4 @@
 
 # test
 logging.basicConfig(level=logging.DEBUG)
-<<<<<<< HEAD
-Split_Reviews(1382330, date_range=('2023-11-18', '2024-02-12'))
-=======
-Split_Reviews(1382330)
->>>>>>> 7b61e890
+Split_Reviews(1382330, date_range=('2023-11-18', '2024-02-12'))